use std::borrow::Cow;
use super::{RouteSection, RouteSections};
use crate::{
    fang::{Fang, proc::{BackFang, FangProc, FrontFang}},
    handler::{ByAnother, Handler, Handlers},
    builtin::fang::Timeout,
    Method,
};

const _: () = {
    impl Into<Pattern> for RouteSection {
        fn into(self) -> Pattern {
            match self {
                RouteSection::Param         => Pattern::Param,
                RouteSection::Static(bytes) => Pattern::Static(Cow::Borrowed(bytes))
            }
        }
    }
};


/*===== defs =====*/
#[derive(Clone, Debug)]
pub struct TrieRouter {
    pub(super) global_fangs: GlobalFangs,
    pub(super) GET:          Node,
    pub(super) PUT:          Node,
    pub(super) POST:         Node,
    pub(super) PATCH:        Node,
    pub(super) DELETE:       Node,
}

#[derive(Clone)]
pub(super) struct GlobalFangs {
    pub(super) GET:     Vec<Fang>,
    pub(super) PUT:     Vec<Fang>,
    pub(super) POST:    Vec<Fang>,
    pub(super) PATCH:   Vec<Fang>,
    pub(super) DELETE:  Vec<Fang>,
    pub(super) HEAD:    Vec<Fang>,
    pub(super) OPTIONS: Vec<Fang>,
} const _: () = {
    impl std::fmt::Debug for GlobalFangs {
        fn fmt(&self, f: &mut std::fmt::Formatter<'_>) -> std::fmt::Result {
            let mut d = f.debug_struct("global_fangs");
            let mut d = &mut d;

            let mut set_once = false;
            if !self.GET.is_empty() {set_once = true;
                d = d.field("GET", &self.GET.iter().map(|_| "#").collect::<Vec<_>>());
            }
            if !self.PUT.is_empty() {set_once = true;
                d = d.field("PUT", &self.PUT.iter().map(|_| "#").collect::<Vec<_>>());
            }
            if !self.POST.is_empty() {set_once = true;
                d = d.field("POST", &self.POST.iter().map(|_| "#").collect::<Vec<_>>());
            }
            if !self.PATCH.is_empty() {set_once = true;
                d = d.field("PATCH", &self.PATCH.iter().map(|_| "#").collect::<Vec<_>>());
            }
            if !self.DELETE.is_empty() {set_once = true;
                d = d.field("DELETE", &self.DELETE.iter().map(|_| "#").collect::<Vec<_>>());
            }
            if !self.HEAD.is_empty() {set_once = true;
                d = d.field("HEAD", &self.HEAD.iter().map(|_| "#").collect::<Vec<_>>());
            }
            if !self.OPTIONS.is_empty() {set_once = true;
                d = d.field("OPTIONS", &self.OPTIONS.iter().map(|_| "#").collect::<Vec<_>>());
            }

            if set_once {d.finish()} else {f.write_str(" {}")}
        }
    }
};

#[derive(Clone/* for testing */)]
pub(super) struct Node {
    /// Why Option: root node doesn't have pattern
    pub(super) pattern:  Option<Pattern>,
    pub(super) fangs:    Vec<Fang>,
    pub(super) handler:  Option<Handler>,
    pub(super) children: Vec<Node>,
} const _: () = {
    impl std::fmt::Debug for Node {
        fn fmt(&self, f: &mut std::fmt::Formatter<'_>) -> std::fmt::Result {
            f.debug_struct("")
                .field("pattern",  &self.pattern)
                .field("fangs",    &self.fangs.iter().map(|_| "#").collect::<Vec<_>>())
                .field("handler",  &self.handler.as_ref().map(|_| "@"))
                .field("children", &self.children)
                .finish()
        }
    }
};

#[derive(Clone)]
pub(super) enum Pattern {
    Static(Cow<'static, [u8]>),
    Param,
} const _: () = {
    impl std::fmt::Debug for Pattern {
        fn fmt(&self, f: &mut std::fmt::Formatter<'_>) -> std::fmt::Result {
            match self {
                Self::Param     => f.write_str(":Param"),
                Self::Static(v) => f.write_str(&format!(
                    "'{}'", std::str::from_utf8(&v).unwrap()
                )),
            }
        }
    }

    impl PartialEq for Pattern {
        fn eq(&self, other: &Self) -> bool {
            match self {
                Self::Param => match other {
                    Self::Param => true,
                    _ => false,
                }
                Self::Static(this_bytes) => {
                    match other {
                        Self::Static(other_bytes) => this_bytes == other_bytes,
                        _ => false
                    }
                }
            }
        }
    }
};


/*===== impls =====*/
impl GlobalFangs {
    fn new() -> Self {
        Self {
            GET:     Vec::new(),
            PUT:     Vec::new(),
            POST:    Vec::new(),
            PATCH:   Vec::new(),
            DELETE:  Vec::new(),
            HEAD:    Vec::new(),
            OPTIONS: Vec::new(),
        }
    }

    fn merge(&mut self, mut another: Self) {
        self.GET    .append(&mut another.GET);
        self.PUT    .append(&mut another.PUT);
        self.POST   .append(&mut another.POST);
        self.PATCH  .append(&mut another.PATCH);
        self.DELETE .append(&mut another.DELETE);
        self.HEAD   .append(&mut another.HEAD);
        self.OPTIONS.append(&mut another.OPTIONS);
    }

    fn into_radix(self) -> super::radix::GlobalFangs {
        super::radix::GlobalFangs {
            GET:     split_fangs_without_builtin_specials(self.GET),
            PUT:     split_fangs_without_builtin_specials(self.PUT),
            POST:    split_fangs_without_builtin_specials(self.POST),
            PATCH:   split_fangs_without_builtin_specials(self.PATCH),
            DELETE:  split_fangs_without_builtin_specials(self.DELETE),
            HEAD:    split_fangs_without_builtin_specials(self.HEAD),
            OPTIONS: split_fangs_without_builtin_specials(self.OPTIONS),
        }
    }
}

impl TrieRouter {
    pub(crate) fn new() -> Self {
        Self {
            GET:          Node::root(),
            PUT:          Node::root(),
            POST:         Node::root(),
            PATCH:        Node::root(),
            DELETE:       Node::root(),
            global_fangs: GlobalFangs::new(),
        }
    }

    pub(crate) fn register_handlers(&mut self, handlers: Handlers) {
        let Handlers { route, GET, PUT, POST, PATCH, DELETE } = handlers;

        if let Some(handler) = GET {
            if let Err(e) = self.GET.register_handler(route.clone().into_iter(), handler) {panic!("{e}")}
        }
        if let Some(handler) = PUT {
            if let Err(e) = self.PUT.register_handler(route.clone().into_iter(), handler) {panic!("{e}")}
        }
        if let Some(handler) = POST {
            if let Err(e) = self.POST.register_handler(route.clone().into_iter(), handler) {panic!("{e}")}
        }
        if let Some(handler) = PATCH {
            if let Err(e) = self.PATCH.register_handler(route.clone().into_iter(), handler) {panic!("{e}")}
        }
        if let Some(handler) = DELETE {
            if let Err(e) = self.DELETE.register_handler(route.clone().into_iter(), handler) {panic!("{e}")}
        }
    }

    pub(crate) fn register_global_fang(&mut self, methods: &'static [Method], global_fang: Fang) {
        for method in methods {
            match method {
                Method::GET     => self.global_fangs.GET    .push(global_fang.clone()),
                Method::PUT     => self.global_fangs.PUT    .push(global_fang.clone()),
                Method::POST    => self.global_fangs.POST   .push(global_fang.clone()),
                Method::PATCH   => self.global_fangs.PATCH  .push(global_fang.clone()),
                Method::DELETE  => self.global_fangs.DELETE .push(global_fang.clone()),
                Method::HEAD    => self.global_fangs.HEAD   .push(global_fang.clone()),
                Method::OPTIONS => self.global_fangs.OPTIONS.push(global_fang.clone()),
            }
        }
    }

    pub(crate) fn apply_fang(&mut self, methods: &'static [Method], fang: Fang) {
        for method in methods {
            match method {
                Method::GET     => self.GET   .apply_fang(fang.clone()),
                Method::PUT     => self.PUT   .apply_fang(fang.clone()),
                Method::POST    => self.POST  .apply_fang(fang.clone()),
                Method::PATCH   => self.PATCH .apply_fang(fang.clone()),
                Method::DELETE  => self.DELETE.apply_fang(fang.clone()),
                Method::HEAD    => self.global_fangs.HEAD   .push(fang.clone()),
                Method::OPTIONS => self.global_fangs.OPTIONS.push(fang.clone()),
            }
        }
    }

    pub(crate) fn merge_another(&mut self, another: ByAnother) {
        let ByAnother { route, ohkami } = another;
        let another_routes = ohkami.into_router();

        self.global_fangs.merge(another_routes.global_fangs);

        self.GET   .merge_node(route.clone().into_iter(), another_routes.GET   ).unwrap();
        self.PUT   .merge_node(route.clone().into_iter(), another_routes.PUT   ).unwrap();
        self.POST  .merge_node(route.clone().into_iter(), another_routes.POST  ).unwrap();
        self.PATCH .merge_node(route.clone().into_iter(), another_routes.PATCH ).unwrap();
        self.DELETE.merge_node(route.clone().into_iter(), another_routes.DELETE).unwrap();
    }

    pub(crate) fn into_radix(self) -> super::RadixRouter {
        super::RadixRouter {
            global_fangs: self.global_fangs.into_radix(),
            GET:          self.GET         .into_radix(),
            PUT:          self.PUT         .into_radix(),
            POST:         self.POST        .into_radix(),
            PATCH:        self.PATCH       .into_radix(),
            DELETE:       self.DELETE      .into_radix(),
        }
    }
}

impl Node {
    fn register_handler(&mut self, mut route: <RouteSections as IntoIterator>::IntoIter, handler: Handler) -> Result<(), String> {
        match route.next() {
            None => {
                self.set_handler(handler)?;
                Ok(())
            }
            Some(pattern)   => match self.machable_child_mut(pattern.clone().into()) {
                Some(child) => child.register_handler(route, handler),
                None        => {
                    let mut child = Node::new(pattern.into());
                    child.register_handler(route, handler)?;
                    self.append_child(child)?;
                    Ok(())
                }
            }
        }
    }

    fn merge_node(
        &mut self,
        mut route_to_merge_root: <RouteSections as IntoIterator>::IntoIter,
        another: Node,
    ) -> Result<(), String> {
        match route_to_merge_root.next() {
            None => {
                self.merge_here(another)?;
                Ok(())
            }
            Some(pattern) => match self.machable_child_mut(pattern.clone().into()) {
                Some(child) => child.merge_node(route_to_merge_root, another),
                None => {
                    let mut new_child = Node::new(pattern.into());
                    new_child.merge_node(route_to_merge_root, another)?;
                    self.append_child(new_child)?;
                    Ok(())
                }
            }
        }
    }

    /// MUST be called after all handlers are registered
    fn apply_fang(&mut self, fang: Fang) {
        for child in &mut self.children {
            child.apply_fang(fang.clone())
        }

        if self.handler.is_some() {
            self.append_fang(fang);
        }
    }

    fn into_radix(self) -> super::radix::Node {
        let Node { pattern, mut fangs, mut handler, mut children } = self;

        let mut patterns = pattern.into_iter().collect::<Vec<_>>();

        while children.len() == 1 && handler.is_none() {
            let Node {
                pattern:  child_pattern,
                fangs:    child_fangs,
                handler:  child_handler,
                children: child_children,
            } = children.pop(/* pop the single child */).unwrap(/* `children` is empty here */);

            children = child_children;

            handler  = child_handler;

            for cf in child_fangs {
                fangs.push(cf);
            }
            
            let child_pattern = child_pattern.unwrap(/* `child` is not root */);
            if patterns.last().is_some_and(|last| last.is_static()) && child_pattern.is_static() {
                let last_pattern = patterns.pop(/*=== POPing here ===*/).unwrap();
                let this_static  = last_pattern.to_static().unwrap();
                let child_static = child_pattern.to_static().unwrap();

                patterns.push(Pattern::Static(
                    Cow::Owned([this_static, b"/", child_static].concat())
                ));
            } else {
                patterns.push(child_pattern)
            }
        }

<<<<<<< HEAD
        // children.sort_unstable_by(|a, b| match (a.pattern.as_ref().unwrap(), b.pattern.as_ref().unwrap()) {
        //     (Pattern::Static(_), Pattern::Param) => std::cmp::Ordering::Less,
        //     (Pattern::Param, Pattern::Static(_)) => std::cmp::Ordering::Greater,
        //     _ => std::cmp::Ordering::Equal
        // });
=======
        children.sort_unstable_by(|a, b| match (a.pattern.as_ref().unwrap(), b.pattern.as_ref().unwrap()) {
            (Pattern::Static(_), Pattern::Param) => std::cmp::Ordering::Less,
            (Pattern::Param, Pattern::Static(_)) => std::cmp::Ordering::Greater,
            _ => std::cmp::Ordering::Equal
        });
>>>>>>> f096f6b9

        let (front, back, timeout) = split_fangs(fangs);

        super::radix::Node {
            timeout,
            handler,
            front,
            back,
            patterns: Box::leak(patterns.into_iter().map(Pattern::into_radix).collect()),
            children: {

                children.into_iter().map(Node::into_radix).collect()
            }
        }
    }
}


/*===== utils =====*/

fn split_fangs(fangs: Vec<Fang>) -> (
    &'static [FrontFang],
    &'static [BackFang],
    Option<Timeout>,
) {
    let mut unique_fangs = Vec::new(); {
        for f in fangs {
            if unique_fangs.iter().all(|uf| uf != &f) {
                unique_fangs.push(f)
            }
        }
    }

    let mut front   = Vec::new();
    let mut back    = Vec::new();
    let mut timeout = None;

    for f in unique_fangs {
        match f.proc {
            FangProc::Front(ff)   => front.push(ff),
            FangProc::Back (bf)   => back .push(bf),
            FangProc::Timeout(to) => timeout = Some(to),
        }
    }

    (
        Box::leak(front.into_boxed_slice()) as &_,
        Box::leak(back .into_boxed_slice()) as &_,
        timeout,
    )
}
fn split_fangs_without_builtin_specials(fangs: Vec<Fang>) -> (
    &'static [FrontFang],
    &'static [BackFang],
) {
    let (ff, bf, _) = split_fangs(fangs);
    (ff, bf)
}

impl Node {
    fn new(pattern: Pattern) -> Self {
        Self {
            pattern:  Some(pattern),
            handler:  None,
            fangs:    vec![],
            children: vec![],
        }
    }
    fn root() -> Self {
        Self {
            pattern:  None,
            handler:  None,
            fangs:    vec![],
            children: vec![],
        }
    }

    fn machable_child_mut(&mut self, pattern: Pattern) -> Option<&mut Node> {
        for child in &mut self.children {
            if child.pattern.as_ref().unwrap().matches(&pattern) {
                return Some(child)
            }
        }
        None
    }

    /// Called in following situation :
    /// 
    /// <br/>
    /// 
    /// ```ignore
    /// TrieRouter::new()
    ///     .register_handlers("/hc".GET(health_check))
    ///     .register_handlers("/api".by(
    ///         Ohkami::new()(
    ///             "/"         .GET (hello),
    ///             "/users"    .POST(create_user),
    ///             "/users/:id".GET (get_user),
    ///             "/tasks"    .GET (get_task),
    ///         )
    ///     ))
    /// ```
    /// 
    /// <br/>
    /// 
    /// This must equals :
    /// 
    /// <br/>
    /// 
    /// ```ignore
    /// TrieRouter::new()
    ///     .register_handlers("/hc"           .GET (health_check))
    ///     .register_handlers("/api"          .GET (hello))
    ///     .register_handlers("/api/users"    .POST(create_user))
    ///     .register_handlers("/api/users/:id".GET (get_user))
    ///     .register_handlers("/api/tasks/:id".GET (get_task));
    /// ```
    fn merge_here(&mut self, another_root: Node) -> Result<(), String> {
        if self.handler.is_some() {
            return Err(format!(
                "Can't merge another Ohkami at route that already has handler"
            ))
        }

        let Node {
            pattern:  None, // <-- another_root は root node のはずなので必ず None のはず
            fangs:    another_root_fangs,
            handler:  another_root_handler,
            children: another_children,
        } = another_root else {
            panic!("Unexpectedly called `Node::merge_here` where `another_root` is not root node")
        };

        if let Some(new_handler) = another_root_handler {
            self.set_handler(new_handler)?
        }

        for arf in another_root_fangs {
            self.append_fang(arf)
        }

        for ac in another_children {
            self.append_child(ac)?
        }

        Ok(())
    }
}

impl Node {
    fn append_child(&mut self, new_child: Node) -> Result<(), String> {
        match new_child.pattern.as_ref().expect("Invalid child node: Child node must have pattern") {
            Pattern::Param => {
                self.children.push(new_child);
                Ok(())
            }
            Pattern::Static(bytes) => {
                if self.children.iter().find(|c| c.pattern.as_ref().unwrap().to_static().is_some_and(|p| p == bytes.as_ref())).is_some() {
                    let __position__ = match &self.pattern {
                        None    => format!("For the first part of route"),
                        Some(p) => format!("After {p:?}"),
                    };
                    Err(format!("Conflicting route definition: {__position__}, pattern '{}' is registered twice", std::str::from_utf8(&bytes).unwrap()))
                } else {
                    self.children.push(new_child);
                    Ok(())
                }
            }
        }
    }

    fn append_fang(&mut self, new_fang: Fang) {
        self.fangs.push(new_fang);
    }

    fn set_handler(&mut self, new_handler: Handler) -> Result<(), String> {
        if self.handler.is_some() {
            return Err(format!("Conflicting handler registering"))
        }
        self.handler = Some(new_handler);
        Ok(())
    }
}

impl Pattern {
    fn is_param(&self) -> bool {
        match self {
            Self::Param => true,
            Self::Static(_) => false,
        }
    }
    fn is_static(&self) -> bool {
        match self {
            Self::Static(_) => true,
            Self::Param => false,
        }
    }

    fn to_static(&self) -> Option<&[u8]> {
        match self {
            Self::Param         => None,
            Self::Static(bytes) => Some(&bytes)
        }
    }

    fn matches(&self, another: &Self) -> bool {
        match self {
            Self::Param => another.is_param(),
            Self::Static{..} => self.to_static() == another.to_static(),
        }
    }

    fn into_radix(self) -> super::radix::Pattern {
        match self {
            Self::Param                        => super::radix::Pattern::Param,
            Self::Static(Cow::Borrowed(bytes)) => super::radix::Pattern::Static(bytes),
            Self::Static(Cow::Owned(vec))      => super::radix::Pattern::Static(vec.leak()),
        }
    }
}<|MERGE_RESOLUTION|>--- conflicted
+++ resolved
@@ -337,19 +337,11 @@
             }
         }
 
-<<<<<<< HEAD
-        // children.sort_unstable_by(|a, b| match (a.pattern.as_ref().unwrap(), b.pattern.as_ref().unwrap()) {
-        //     (Pattern::Static(_), Pattern::Param) => std::cmp::Ordering::Less,
-        //     (Pattern::Param, Pattern::Static(_)) => std::cmp::Ordering::Greater,
-        //     _ => std::cmp::Ordering::Equal
-        // });
-=======
         children.sort_unstable_by(|a, b| match (a.pattern.as_ref().unwrap(), b.pattern.as_ref().unwrap()) {
             (Pattern::Static(_), Pattern::Param) => std::cmp::Ordering::Less,
             (Pattern::Param, Pattern::Static(_)) => std::cmp::Ordering::Greater,
             _ => std::cmp::Ordering::Equal
         });
->>>>>>> f096f6b9
 
         let (front, back, timeout) = split_fangs(fangs);
 
