<div align="center">
    <h1>ohkami</h1>
</div>

ohkami *- [狼] means wolf in Japanese -* is **simple** and **macro free** web framework for Rust.

<br/>

## Features
- *simple*: Less things to learn / Less code to write / Less time to hesitate.
- *macro free*: No need for using macros.
- async handlers
- easy error handling

<br/>

<<<<<<< HEAD
## 0.7.0 → 0.7.2
I successed in making `JSON` into a **derive macro**!!!
=======
## 0.6 → 0.7
Add `JSON` attribute that means "I can be handled as JSON". This uses `serde`'s derive macros internally, so `serde = { version = "1.0", features = ["derive"] }` is neede in your Cargo.toml for this.\
Only structs that has this attribute can be passed to handlers as reuqest body.
>>>>>>> b8d7e03b

```rust
#[derive(JSON, PartialEq, Debug)]
pub(crate) struct User {
    pub id:   u64,
    pub name: String,
}
```

<br/>

## Quick start
1. Add dependencies:

```toml
[dependencies]
ohkami = "0.7.0"
```

2. Write your first code with ohkami:

```rust
use ohkami::prelude::*;

fn main() -> Result<()> {
    Ohkami::default()
        .GET("/", || async {
            Response::OK("Hello, world!")
        })
        .howl(":3000")
}
```

3. If you're interested in ohkami, learn more by [examples](https://github.com/kana-rus/ohkami/tree/main/ohkami/examples) and [documentation](https://docs.rs/ohkami/latest/ohkami/) !

<br/>

## Snippets
### handle query params
```rust
// c: Context

let name: &str = c.req.query("name")?;

let count: usize = c.req.query("count")?;
```
### handle request body
```rust
fn main() -> Result<()> {
    Ohkami::default()
        .GET("/api/users", reflect)
        .GET("/api/users/name", reflect_name)
        .howl(":3000")
}

#[derive(JSON)]
struct User {
    id:   i64,
    name: String,
}

async fn reflect(user: User) -> Result<Response> {
    Response::OK(user)
}

async fn reflect_name(user: User) -> Result<Response> {
    let name = user.name;
    Response::OK(name)
}
```
### handle path params
```rust
fn main() -> Result<()> {
    Ohkami::default()
        .GET("/sleepy/:time/:name", sleepy_hello)
        .howl("localhost:8080")
}

async fn sleepy_hello(time: u64, name: String) -> Result<Response> {
    (time < 30)
        ._else(|| Response::BadRequest("sleeping time (sec) must be less than 30."))?;
    std::thread::sleep(
        std::time::Duration::from_secs(time)
    );
    Response::OK(format!("Hello {name}, I'm extremely sleepy..."))
}
```
### grouping handlers on the same path (like axum)
```rust
use serde::{Serialize, Deserialize};
use ohkami::{
    prelude::*,
    group::{GET, POST} // import this
};

#[derive(JSON)]
struct User {
    id:   usize,
    name: String,
}

fn main() -> Result<()> {
    Ohkami::default()
        .GET("/", || async {
            Response::OK("Hello!")
        })
        .route("/api",
            GET(hello_api).POST(reflect)
        )
        .howl(":3000")
}

async fn hello_api() -> Result<Response> {
    Response::OK("Hello, api!")
}

async fn reflect(payload: User) -> Result<Response> {
    Response::OK(payload)
}
```
### parse request headers
```rust
let host = c.req.header(Header::Host)?;
```
```rust
async fn reflect_header_custom(c: Context) -> Result<Response> {
    let custom_header_value = c.req.header("X-Custom")?;
    c.OK(format!("`X-Custom`'s value is {custom_header_value}"))
}
```
### add response headers
```rust
c.add_header(Header::AccessControlAllowOrigin, "mydomain:8000");
// or
c.add_header("Access-Control-Allow-Origin", "mydomain:8000");
```
```rust
use ohkami::prelude::*;
use Header::{AccessControlAllowOrigin};

async fn cors(c: Context) -> Context {
    c.add_header(AccessControlAllowOrigin, "mydomain:8000");
    c
}

fn main() -> Result<()> {
    let middleware = Middleware::new()
        .ANY("/api/*", cors);

    // ...
```
### OK response with `text/plain`
```rust
Response::OK("Hello, world!")
// without Context
```
```rust
c.OK("Hello, world!")
// with Context
```
### OK response with `application/json`
```rust
Response::OK(json!{"ok": true})
// or
c.OK(json!{"ok": true})
```
```rust
<<<<<<< HEAD
#[derive(JSON)]
=======
#[JSON]
>>>>>>> b8d7e03b
struct User {
    id:   u64,
    name: String,
}
<<<<<<< HEAD
```
```rust
let user = User { id: 1, name: String::from("John") };
=======

// ...

let user = User { id: 1, name: String::from("John") };

>>>>>>> b8d7e03b
Response::OK(user)
// or
c.OK(user)
```
### handle errors
```rust
make_ohkami_result()?;

// or, you can add an error context message:
make_ohkami_result()
    ._else(|e| e.error_context("failed to get user data"))?;

// or discard original error:
make_ohkami_result()
    ._else(|_| Response::InternalServerError("can't get user"))?;
    // or
    ._else(|_| Response::InternalServerError(None))?;
```
```rust
make_some_result(/* can't use `?` */)
    ._else(|e| Response::InternalServerError(e.to_string()))?;

make_some_result()
    ._else(|_| Response::InternalServerError(None))?;
```
### handle Option values
```rust
let handler = self.handler.as_ref()
    ._else(|| Response::NotFound("handler not found"))?;
    // or
    ._else(|| Response::NotFound(None))?;
```
### assert boolean conditions
```rust
(count < 10)
    ._else(|| Response::BadRequest("`count` must be less than 10"))?;
    // or
    ._else(|| Response::BadRequest(None))?;
```
### log config
add `tracing` and `tracing_subscriber` to your `Cargo.toml`.
```rust
fn main() -> Result<()> {
    let config = Config {
        log_subscribe: Some(
            tracing_subscriber::fmt()
                .with_max_level(tracing::Level::TRACE)
        ),
        ..Default::default()
    };
    Ohkami::with(config)
        .GET("/", || async {Response::OK("Hello!")})
}
```
### DB config
eneble one of following pairs of features：
- `sqlx` and `postgres`
- `sqlx` and `mysql`
```rust
let config = Config {
    db_profile: DBprofile {
        options: PgPoolOptions::new().max_connections(20),
        url:     DB_URL.as_str(),
    },
    ..Default::default()
};
```
### use sqlx
eneble one of following pairs of features：
- `sqlx` and `postgres`
- `sqlx` and `mysql`
```rust
let user = sqlx::query_as::<_, User>(
    "SELECT id, name FROM users WHERE id = $1"
).bind(1)
    .fetch_one(c.pool())
    .await?; // `Response` implements `From<sqlx::Error>`
```
### use middlewares
```rust
fn main() -> Result<()> {
    let middleware = Middleware::new()
        .ANY("*", |c| async {
            tracing::info!("Hello, middleware!");
            c
        });

    Ohkami::with(middleware)
        .GET("/", || async {
            Response::OK("Hello!")
        })
        .howl("localhost:3000")
}
```
```rust
fn main() -> Result<()> {
    let config = Config {
        log_subscribe: Some(
            tracing_subscriber::fmt()
                .with_max_level(tracing::Level::TRACE)
        ),
        ..Default::default()
    };

    let middleware = Middleware::new()
        .ANY("*", |c| async {
            tracing::info!("Hello, middleware!");
            c
        });

    let thirdparty_middleware = some_external_crate::x;

    Ohkami::with(config.and(middleware).and(x))
        .GET("/", || async {
            Response::OK("Hello!")
        })
        .howl("localhost:3000")
}
```
### test
1. split setup process from `main` function:
```rust
fn server() -> Ohkami {
    Ohkami::default()
        .GET("/", || async {Response::OK("Hello!")})
}

fn main() -> Result<()> {
    server().howl(":3000")
}
```
2. import `testing::Test` and other utils
```rust
#[cfg(test)]
mod test {
    use ohkami::{Ohkami, response::Response, testing::{Test, Request, Method}};
    use once_cell::sync::Lazy;

    static SERVER: Lazy<Ohkami> = Lazy::new(|| super::server());

    #[test]
    fn test_hello() {
        let req = Request::new(Method::GET, "/");
        SERVER.assert_to_res(&req, Response::OK("Hello!"));
    }
}
```

<br/>

## Development
ohkami is not for producntion use.\
Please give me your feedback ! → [GetHub issue](https://github.com/kana-rus/ohkami/issues)

<br/>

## License
This project is licensed under MIT LICENSE ([LICENSE-MIT](https://github.com/kana-rus/ohkami/blob/main/LICENSE-MIT) or [https://opensource.org/licenses/MIT](https://opensource.org/licenses/MIT)).<|MERGE_RESOLUTION|>--- conflicted
+++ resolved
@@ -14,14 +14,8 @@
 
 <br/>
 
-<<<<<<< HEAD
 ## 0.7.0 → 0.7.2
 I successed in making `JSON` into a **derive macro**!!!
-=======
-## 0.6 → 0.7
-Add `JSON` attribute that means "I can be handled as JSON". This uses `serde`'s derive macros internally, so `serde = { version = "1.0", features = ["derive"] }` is neede in your Cargo.toml for this.\
-Only structs that has this attribute can be passed to handlers as reuqest body.
->>>>>>> b8d7e03b
 
 ```rust
 #[derive(JSON, PartialEq, Debug)]
@@ -189,26 +183,15 @@
 c.OK(json!{"ok": true})
 ```
 ```rust
-<<<<<<< HEAD
 #[derive(JSON)]
-=======
-#[JSON]
->>>>>>> b8d7e03b
 struct User {
     id:   u64,
     name: String,
 }
-<<<<<<< HEAD
 ```
 ```rust
 let user = User { id: 1, name: String::from("John") };
-=======
-
-// ...
-
-let user = User { id: 1, name: String::from("John") };
-
->>>>>>> b8d7e03b
+
 Response::OK(user)
 // or
 c.OK(user)
